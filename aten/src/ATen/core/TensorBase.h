#pragma once

#include <c10/core/Device.h>
#include <c10/core/Layout.h>
#include <c10/core/MemoryFormat.h>
#include <c10/core/ScalarType.h>
#include <c10/core/ScalarTypeToTypeMeta.h>
#include <c10/core/Storage.h>
#include <c10/core/SymIntArrayRef.h>
#include <c10/core/TensorImpl.h>
#include <c10/core/TensorOptions.h>
#include <c10/core/UndefinedTensorImpl.h>
#include <c10/core/WrapDimMinimal.h>
#include <c10/util/Exception.h>
#include <c10/util/ExclusivelyOwned.h>
#include <c10/util/ExclusivelyOwnedTensorTraits.h>
#include <c10/util/MaybeOwned.h>
#include <c10/util/Optional.h>
#include <c10/util/intrusive_ptr.h>

#include <ATen/core/NamedTensor.h>
#include <ATen/core/QuantizerBase.h>
#include <ATen/core/TensorAccessor.h>
#include <ATen/StorageUtils.h>

namespace c10 {
class Scalar;
}

namespace torch { namespace autograd {

struct Node;

}} // namespace torch::autograd

namespace at {

class Tensor;
class TensorBase;

// Convert Tensor to TensorBase without any need to include Tensor.h
TORCH_API const TensorBase& get_tensor_base(const Tensor& t);

namespace impl {
inline bool variable_excluded_from_dispatch() {
#ifdef C10_MOBILE
  // Please read the comment in `VariableFallbackKernel.cpp` about the background of this change.
  return true;
#else
  return c10::impl::tls_local_dispatch_key_set().excluded_.isSupersetOf(c10::autograd_dispatch_keyset);
#endif
}

}

// NOTE: [Tensor vs. TensorBase]
//
// Tensor, being the central data structure in PyTorch, gets used and
// it's header included almost everywhere. Unfortunately this means
// every time an operator signature is updated or changed in
// native_functions.yaml, you (and every other PyTorch developer) need
// to recompile all of ATen and it's dependencies.
//
// TensorBase aims to break up these header dependencies, and improve
// incremental build times for all PyTorch developers. TensorBase
// represents a reference counted handle to TensorImpl, exactly the
// same as Tensor. However, TensorBase doesn't have code generated
// methods in it's API and thus no dependence on native_functions.yaml.
//
// Usage tips
// ----------
// - You can `#define TORCH_ASSERT_NO_OPERATORS` at the top of a .cpp
//   or .cu file to ensure it has no header dependencies on
//   native_functions.yaml (direct or indirect).
// - Tensor inherits from TensorBase, so functions taking
//   `const TensorBase &` are callable with Tensor as well.
// - TensorBase can be converted to tensor with `Tensor(tensor_base)`,
//   but this requires a reference-count bump. OptionalTensorRef on
//   the other hand can materialize a `const Tensor &` without
//   touching the reference-count.
class TORCH_API TensorBase {
 public:
  struct unsafe_borrow_t { explicit unsafe_borrow_t() = default; };

 protected:
  // Create a Tensor with a +0 reference count. Special care must be
  // taken to avoid decrementing this reference count at destruction
  // time. Intended to support MaybeOwnedTraits<Tensor>.
  explicit TensorBase(unsafe_borrow_t, const TensorBase& rhs)
      : impl_(c10::intrusive_ptr<at::TensorImpl, UndefinedTensorImpl>::reclaim(rhs.impl_.get())) {}
  friend MaybeOwnedTraits<TensorBase>;

 public:
  TensorBase() = default;
  // This constructor should not be used by end users and is an implementation
  // detail invoked by autogenerated code.
  explicit TensorBase(
      c10::intrusive_ptr<TensorImpl, UndefinedTensorImpl> tensor_impl)
      : impl_(std::move(tensor_impl)) {
    if (impl_.get() == nullptr) {
      throw std::runtime_error("TensorImpl with nullptr is not supported");
    }
  }
  TensorBase(const TensorBase&) = default;
  TensorBase(TensorBase&&) = default;

 public:
  // Creates a new wrapper from TensorImpl. Intentionally a free method because
  // it should be used with care. Checks necessary invariants
  static TensorBase wrap_tensor_impl(
      c10::intrusive_ptr<TensorImpl, UndefinedTensorImpl> tensor_impl) {
    TensorBase r(std::move(tensor_impl));
    r.enforce_invariants();
    return r;
  }

  int64_t dim() const {
    return impl_->dim();
  }
  int64_t storage_offset() const {
    return impl_->storage_offset();
  }

  TensorBase contiguous(MemoryFormat memory_format=MemoryFormat::Contiguous) const {
    if (is_contiguous(memory_format)) {
      return *this;
    } else {
      return __dispatch_contiguous(memory_format);
    }
  }

  /// Should be used if *this can reasonably be expected to be contiguous and
  /// performance is important.
  /// Compared to contiguous, it saves a reference count
  /// increment/decrement if *this is already contiguous, at the cost
  /// in all cases of an extra pointer of stack usage, an extra branch
  /// to access, and an extra branch at destruction time.
  c10::MaybeOwned<TensorBase> expect_contiguous(
      MemoryFormat memory_format=MemoryFormat::Contiguous) const &;

  // Use .contiguous() instead. Trying to borrow from a prvalue
  // will only lead to trouble and dangling references.
  c10::MaybeOwned<TensorBase> expect_contiguous(
      MemoryFormat memory_format=MemoryFormat::Contiguous) && = delete;

  const TensorBase& fill_(const c10::Scalar& scalar) const;
  const TensorBase& zero_() const;

  TensorBase to(at::TensorOptions options={}, bool non_blocking=false, bool copy=false, c10::optional<at::MemoryFormat> memory_format=c10::nullopt) const;

  bool is_complex() const {
    return at::isComplexType(this->scalar_type());
  }

  bool is_floating_point() const {
    return at::isFloatingType(this->scalar_type());
  }

  bool is_signed() const {
    return at::isSignedType(this->scalar_type());
  }

  c10::SymInt sym_size(int64_t dim) const {
    return impl_->sym_size(dim);
  }

  c10::SymInt sym_stride(int64_t dim) const {
    const auto sizes = this->sym_strides();
    const auto ndim = static_cast<int64_t>(sizes.size());
    // false is passed to maybe_wrap_dim so behavior is identical to array access (but with wrapping)
    return sizes[c10::maybe_wrap_dim(dim, ndim, /*wrap_scalar=*/false)];

  }

  int64_t size(int64_t dim) const {
    return impl_->size(dim);
  }

  int64_t stride(int64_t dim) const {
    const auto strides = this->strides();
    const auto ndim = static_cast<int64_t>(strides.size());
    // false is passed to maybe_wrap_dim so behavior is identical to array access (but with wrapping)
    return strides[c10::maybe_wrap_dim(dim, ndim, /*wrap_scalar=*/false)];
  }

  TensorImpl * unsafeGetTensorImpl() const {
    return impl_.get();
  }
  TensorImpl * unsafeReleaseTensorImpl() {
    return impl_.release();
  }
  const c10::intrusive_ptr<TensorImpl, UndefinedTensorImpl>& getIntrusivePtr() const {
    return impl_;
  }

  c10::intrusive_ptr<TensorImpl, UndefinedTensorImpl> unsafeReleaseIntrusivePtr() {
    return std::move(impl_);
  }

  bool defined() const {
    return impl_;
  }

  void reset() {
    impl_.reset();
  }

  TensorBase& operator=(const TensorBase& x) & {
    impl_ = x.impl_;
    return *this;
  };
  TensorBase& operator=(TensorBase&& x) & noexcept {
    impl_ = std::move(x.impl_);
    return *this;
  }

  // Ban assignment to rvalues, since at::Tensor (weirdly) performs a deep copy here
  TensorBase& operator=(const TensorBase&) && = delete;
  TensorBase& operator=(TensorBase&&) && noexcept = delete;

  bool is_same(const TensorBase& other) const noexcept {
    return impl_ == other.impl_;
  }
  size_t use_count() const noexcept {
    return impl_.use_count();
  }
  size_t weak_use_count() const noexcept {
    return impl_.weak_use_count();
  }

  std::string toString() const;

  IntArrayRef sizes() const {
    return impl_->sizes();
  }
  c10::SymIntArrayRef sym_sizes() const {
    return impl_->sym_sizes();
  }
  c10::SymIntArrayRef sym_strides() const {
    return impl_->sym_strides();
  }
  IntArrayRef strides() const {
    return impl_->strides();
  }
  // See impl::get_opt_names in ATen/NamedTensor.h for docs.
  c10::optional<DimnameList> opt_names() const {
    return impl::get_opt_names(unsafeGetTensorImpl());
  }
  // See impl::get_names in ATen/NamedTensor.h for docs.
  DimnameList names() const {
    return impl::get_names(unsafeGetTensorImpl());
  }
  int64_t ndimension() const {
    return dim();
  }

  bool is_contiguous(at::MemoryFormat memory_format=at::MemoryFormat::Contiguous) const {
    return impl_->is_contiguous(memory_format);
  }

  bool is_non_overlapping_and_dense() const {
    return impl_->is_non_overlapping_and_dense();
  }

  at::MemoryFormat suggest_memory_format(
      bool channels_last_strides_exact_match = false) const {
    // Setting channels_last_strides_exact_match to true forces function to
    // check 0,1 - sized dimension strides.
    if (layout() == at::kStrided) {
      if (impl_->is_strides_like_channels_last()) {
        if (!channels_last_strides_exact_match ||
            get_channels_last_strides_2d(sizes()) == strides()) {
          return at::MemoryFormat::ChannelsLast;
        }
      }
      else if (impl_->is_strides_like_channels_last_3d()) {
        if (!channels_last_strides_exact_match ||
            get_channels_last_strides_3d(sizes()) == strides()) {
          return at::MemoryFormat::ChannelsLast3d;
        }
      }
    }
    return at::MemoryFormat::Contiguous;
  }

  // Total bytes consumed by the "view" of elements of the array.  Does not
  // include size of metadata.  The number reported here does not necessarily
  // correspond to the true physical memory consumed by a tensor; instead,
  // it reports the memory the tensor would take *if* it were contiguous.
  // Defined to be numel() * itemsize()
  size_t nbytes() const {
    TORCH_CHECK(layout () != at::kSparse,
                "nbytes is not defined for sparse tensors.  If you want the size of the constituent " \
                "tensors, add the nbytes of the indices and values.  If you want the size of the  " \
                "equivalent dense tensor, multiply numel() by element_size()");
    return impl_->numel() * impl_->itemsize();
  }

  c10::SymInt sym_nbytes() const {
    TORCH_CHECK(layout () != at::kSparse,
                "nbytes is not defined for sparse tensors.  If you want the size of the constituent " \
                "tensors, add the nbytes of the indices and values.  If you want the size of the  " \
                "equivalent dense tensor, multiply numel() by element_size()");
    return impl_->sym_numel() * impl_->itemsize();
  }

  int64_t numel() const {
    return impl_->numel();
  }

  c10::SymInt sym_numel() const {
    return impl_->sym_numel();
  }

  c10::SymInt sym_storage_offset() const {
    return impl_->sym_storage_offset();
  }

  // Length of one array element in bytes.  This is the traditional
  // Numpy naming.
  size_t itemsize() const {
    return impl_->itemsize();
  }

  // Same as itemsize().  This is the PyTorch naming.
  int64_t element_size() const {
    return static_cast<int64_t>(impl_->itemsize());
  }

  DispatchKeySet key_set() const {
    return impl_->key_set();
  }
  ScalarType scalar_type() const {
    return typeMetaToScalarType(impl_->dtype());
  }
  bool has_storage() const {
    return defined() && impl_->has_storage();
  }
  const Storage& storage() const {
    return impl_->storage();
  }
  bool is_alias_of(const at::TensorBase& other) const{
    return impl_->storage().is_alias_of(other.storage());
  }

  // Move the storage backend to shm based
  // to enable memory sharing across processes.
  //
  // NB1: the ideal behavior of this API still requires further discussion
  // but for now we are inclined to keep it consistent with existing THP behavior
  // https://github.com/pytorch/pytorch/blob/4dca9bde0552afc67b5b74f4a0696fe6055709c4/torch/storage.py#L196-L212
  // so we don't assert on anything here and rely on caller knowing
  // what it's doing.
  //
  // NB2: this currently provides Linux fd based shm support only
  // to simplify the storage lifetime management logic in ATen
  // and similarly for now we are not adding support for file system based
  // shm support like in THP due to additional GC manager support needed
  // to prevent leaks.
  // As such, calling this from non supported systems (e.g. Windows) would fail.
  void share_memory_() {
    at::share_memory_(*this);
  }

  inline bool _is_zerotensor() const {
    return impl_->_is_zerotensor();
  }

  inline void _set_zero(bool zero) const {
    impl_->_set_zero(zero);
  }

  inline bool is_conj() const {
    return impl_->is_conj();
  }

  // sets the conjugate bit of a tensor.
  // NOTE: Conjugate bit is supposed to be a read-only field. Only change this, if you are sure
  // that's what you want. Changing this might lead to incorrect behavior since conjugation is
  // a lazy operation and we rely on this bit to determine if a conjugation needs to be materialized.
  inline void _set_conj(bool conjugate) const {
    impl_->_set_conj(conjugate);
  }

  inline bool is_neg() const {
    return impl_->is_neg();
  }

  // sets the negative bit of a tensor.
  // NOTE: Negative bit is supposed to be a read-only field. Only change this, if you are sure
  // that's what you want. Changing this might lead to incorrect behavior since we rely on this
  // bit to determine if a negation needs to be materialized.
  inline void _set_neg(bool negative) const {
    impl_->_set_neg(negative);
  }

  /// Returns a `Tensor`'s layout.
  Layout layout() const {
    return impl_->layout();
  }

  /// Returns a `Tensor`'s dtype (`TypeMeta`).
  caffe2::TypeMeta dtype() const {
    return impl_->dtype();
  }

  /// Returns a `Tensor`'s device.
  inline Device device() const {
    return impl_->device();
  }

  /// Returns a `Tensor`'s device index.
  int64_t get_device() const {
    // NB: this is not a native function to avoid dispatching overhead.
    return impl_->get_device();
  }

  /// Returns if a `Tensor` has CPU backend.
  bool is_cpu() const {
    // NB: this is not a native function to avoid dispatching overhead.
    return impl_->is_cpu();
  }

  /// Returns if a `Tensor` has CUDA backend.
  bool is_cuda() const {
    // NB: this is not a native function to avoid dispatching overhead.
    return impl_->is_cuda();
  }

  /// Returns if a `Tensor` has IPU backend.
  bool is_ipu() const {
    // NB: this is not a native function to avoid dispatching overhead.
    return impl_->is_ipu();
  }

  /// Returns if a `Tensor` has XPU backend.
  bool is_xpu() const {
    // NB: this is not a native function to avoid dispatching overhead.
    return impl_->is_xpu();
  }

  /// Returns if a `Tensor` has XLA backend.
  bool is_xla() const {
    return impl_->is_xla();
  }

  /// Returns if a `Tensor` has HPU backend.
  bool is_hpu() const {
    return impl_->is_hpu();
  }

  /// Returns if a `Tensor` has Lazy backend.
  bool is_lazy() const {
    return impl_->is_lazy();
  }

  /// Returns if a `Tensor` has HIP backend.
  bool is_hip() const {
    // NB: this is not a native function to avoid dispatching overhead.
    return impl_->is_hip();
  }

  /// Returns if a `Tensor` has VE backend.
  bool is_ve() const {
    // NB: this is not a native function to avoid dispatching overhead.
    return impl_->is_ve();
  }

  /// Returns if a `Tensor` has sparse backend.
  bool is_sparse() const {
    // NB: this is not a native function to avoid dispatching overhead.
    return impl_->is_sparse();
  }

  /// Returns is a `Tensor` has a sparse CSR backend.
  bool is_sparse_csr() const {
    // NB: this is not a native function to avoid dispatching overhead.
    return impl_->is_sparse_csr();
  }

  /// Returns if a `Tensor` is mkldnn tensor.
  bool is_mkldnn() const {
    // NB: this is not a native function to avoid dispatching overhead.
    return impl_->is_mkldnn();
  }

  /// Returns if a `Tensor` is mps tensor.
  bool is_mps() const {
    // NB: this is not a native function to avoid dispatching overhead.
    return impl_->is_mps();
  }

  /// Returns if a `Tensor` is ort tensor.
  bool is_ort() const {
    // NB: this is not a native function to avoid dispatching overhead.
    return impl_->is_ort();
  }

  /// Returns if a `Tensor` is vulkan tensor.
  bool is_vulkan() const {
    // NB: this is not a native function to avoid dispatching overhead.
    return impl_->is_vulkan();
  }

  /// Returns if a `Tensor` is metal tensor.
  bool is_metal() const {
    // NB: this is not a native function to avoid dispatching overhead.
    return impl_->is_metal();
  }

  /// Returns if a `Tensor` has quantized backend.
  bool is_quantized() const {
    // NB: this is not a native function to avoid dispatching overhead.
    return impl_->is_quantized();
  }

  /// Returns if a `Tensor` is a meta tensor.  Meta tensors can
  /// also have other designations.
  bool is_meta() const {
    return impl_->is_meta();
  }

  /// Returns if a `Tensor` is an inference tensor.
  bool is_inference() const {
    return impl_->is_inference();
  }

  // Returns if a `Tensor` is a NestedTensor.
  bool is_nested() const {
    return impl_->is_nested();
  }

  /// If a tensor is a quantized tensor, returns its quantizer
  /// TODO: it's not in native_functions.yaml yet as it's not exposed to python
  QuantizerPtr quantizer() const;

  /// Returns if a `Tensor` has any dimension names
  bool has_names() const {
    // If a user is using unnamed tensors, then we can short-circuit right here.
    // Otherwise, impl::has_names attempts to retrieve names.
    if (!impl_->has_named_tensor_meta()) {
      return false;
    }
    return impl::has_names(unsafeGetTensorImpl());
  }

  /// Returns a `Tensor`'s dimension names data structure
  const NamedTensorMeta* get_named_tensor_meta() const {
    return static_cast<NamedTensorMeta*>(impl_->named_tensor_meta());
  }

  NamedTensorMeta* get_named_tensor_meta() {
    return static_cast<NamedTensorMeta*>(impl_->named_tensor_meta());
  }

  /// Returns the `TensorOptions` corresponding to this `Tensor`. Defined in
  /// TensorOptions.h.
  TensorOptions options() const {
    return TensorOptions().dtype(dtype())
                          .device(device())
                          .layout(layout());
  }

<<<<<<< HEAD
  void* data_ptr() const {
    return this->unsafeGetTensorImpl()->data();
=======
  const void* const_data_ptr() const {
    return this->unsafeGetTensorImpl()->data();
  }

  void* mutable_data_ptr() const {
    return this->unsafeGetTensorImpl()->mutable_data();
>>>>>>> 41866a2e
  }

  // TODO(#97856) Make this return a const pointer. This currently
  //              returns a non-const pointer because of the large
  //              number of clients that we still want to audit before
  //              migrating to mutable_data_ptr().
  void* data_ptr() const {
    return mutable_data_ptr();
  }

  template <typename T>
  const T* const_data_ptr() const;

  template <typename T>
  T* mutable_data_ptr() const;

  // Legacy interface during the migration to indicate that a callsite
  // has not been audited for mutability.
  //
  // Do not add new uses of this, use const_data_ptr() if possible,
  // mutable_data_ptr() otherwise.
  //
  // TODO(#97856) Make this return a const pointer. This is currently
  //              const because of the vast number of clients that
  //              rely on this.
  template <typename T>
  T* data_ptr() const;

  // Purposely not defined here to avoid inlining
  void print() const;

  // Return a `TensorAccessor` for CPU `Tensor`s. You have to specify scalar type and
  // dimension.
  template<typename T, size_t N>
  TensorAccessor<T,N> accessor() const& {
    static_assert(N > 0, "accessor is used for indexing tensor, for scalars use *data_ptr<T>()");
    TORCH_CHECK(dim() == N, "TensorAccessor expected ", N, " dims but tensor has ", dim());
    return TensorAccessor<T,N>(data_ptr<T>(),sizes().data(),strides().data());
  }
  template<typename T, size_t N>
  TensorAccessor<T,N> accessor() && = delete;

  // Return a `GenericPackedTensorAccessor` for CUDA `Tensor`s. You have to specify scalar type and
  // dimension. You can optionally specify RestrictPtrTraits as a template parameter to
  // cast the data pointer to a __restrict__ pointer.
  // In order to use this, your CUDA kernel has to take a corresponding GenericPackedTensorAccessor
  // as an argument.
  template<typename T, size_t N, template <typename U> class PtrTraits = DefaultPtrTraits, typename index_t = int64_t>
  GenericPackedTensorAccessor<T,N,PtrTraits,index_t> generic_packed_accessor() const& {
    static_assert(N > 0, "accessor is used for indexing tensor, for scalars use *data_ptr<T>()");
    TORCH_CHECK(dim() == N, "TensorAccessor expected ", N, " dims but tensor has ", dim());
    return GenericPackedTensorAccessor<T,N,PtrTraits,index_t>(static_cast<typename PtrTraits<T>::PtrType>(data_ptr<T>()),sizes().data(),strides().data());
  }
  template<typename T, size_t N, template <typename U> class PtrTraits = DefaultPtrTraits, typename index_t = int64_t>
  GenericPackedTensorAccessor<T,N> generic_packed_accessor() && = delete;

  template<typename T, size_t N, template <typename U> class PtrTraits = DefaultPtrTraits>
  PackedTensorAccessor32<T,N,PtrTraits> packed_accessor32() const& {
    TORCH_CHECK(
        impl_->numel() <=
            static_cast<int64_t>(std::numeric_limits<int32_t>::max()),
        "numel needs to be smaller than int32_t max; otherwise, please use packed_accessor64");
    return generic_packed_accessor<T,N,PtrTraits,int32_t>();
  }
  template<typename T, size_t N, template <typename U> class PtrTraits = DefaultPtrTraits>
  PackedTensorAccessor32<T,N,PtrTraits> packed_accessor32() && = delete;

  template<typename T, size_t N, template <typename U> class PtrTraits = DefaultPtrTraits>
  PackedTensorAccessor64<T,N,PtrTraits> packed_accessor64() const& {
    return generic_packed_accessor<T,N,PtrTraits,int64_t>();
  }
  template<typename T, size_t N, template <typename U> class PtrTraits = DefaultPtrTraits>
  PackedTensorAccessor64<T,N,PtrTraits> packed_accessor64() && = delete;

  // ~~~~~ Autograd API ~~~~~

  /// \fn bool is_leaf() const;
  ///
  /// All Tensors that have `requires_grad()` which is ``false`` will be leaf Tensors by convention.
  ///
  /// For Tensors that have `requires_grad()` which is ``true``, they will be leaf Tensors if they were
  /// created by the user. This means that they are not the result of an operation and so
  /// `grad_fn()` is `nullptr`.
  ///
  /// Only leaf Tensors will have their `grad()` populated during a call to `backward()`.
  /// To get `grad()` populated for non-leaf Tensors, you can use `retain_grad()`.
  ///
  /// Example:
  /// @code
  /// auto a = torch::rand(10, torch::requires_grad());
  /// std::cout << a.is_leaf() << std::endl; // prints `true`
  ///
  /// auto b = torch::rand(10, torch::requires_grad()).to(torch::kCUDA);
  /// std::cout << b.is_leaf() << std::endl; // prints `false`
  /// // b was created by the operation that cast a cpu Tensor into a cuda Tensor
  ///
  /// auto c = torch::rand(10, torch::requires_grad()) + 2;
  /// std::cout << c.is_leaf() << std::endl; // prints `false`
  /// // c was created by the addition operation
  ///
  /// auto d = torch::rand(10).cuda();
  /// std::cout << d.is_leaf() << std::endl; // prints `true`
  /// // d does not require gradients and so has no operation creating it (that is tracked by the autograd engine)
  ///
  /// auto e = torch::rand(10).cuda().requires_grad_();
  /// std::cout << e.is_leaf() << std::endl; // prints `true`
  /// // e requires gradients and has no operations creating it
  ///
  /// auto f = torch::rand(10, torch::device(torch::kCUDA).requires_grad(true));
  /// std::cout << f.is_leaf() << std::endl; // prints `true`
  /// // f requires grad, has no operation creating it
  /// @endcode

  /// \fn void backward(const Tensor & gradient={}, c10::optional<bool> retain_graph=c10::nullopt, bool create_graph=false, c10::optional<TensorList> inputs=c10::nullopt) const;
  ///
  /// Computes the gradient of current tensor with respect to graph leaves.
  ///
  /// The graph is differentiated using the chain rule. If the tensor is
  /// non-scalar (i.e. its data has more than one element) and requires
  /// gradient, the function additionally requires specifying ``gradient``.
  /// It should be a tensor of matching type and location, that contains
  /// the gradient of the differentiated function w.r.t. this Tensor.
  ///
  /// This function accumulates gradients in the leaves - you might need to
  /// zero them before calling it.
  ///
  /// \param gradient Gradient w.r.t. the
  ///     tensor. If it is a tensor, it will be automatically converted
  ///     to a Tensor that does not require grad unless ``create_graph`` is True.
  ///     None values can be specified for scalar Tensors or ones that
  ///     don't require grad. If a None value would be acceptable then
  ///     this argument is optional.
  /// \param retain_graph If ``false``, the graph used to compute
  ///     the grads will be freed. Note that in nearly all cases setting
  ///     this option to True is not needed and often can be worked around
  ///     in a much more efficient way. Defaults to the value of
  ///     ``create_graph``.
  /// \param create_graph If ``true``, graph of the derivative will
  ///     be constructed, allowing to compute higher order derivative
  ///     products. Defaults to ``false``.
  /// \param inputs Inputs w.r.t. which the gradient will be accumulated into
  ///     ``at::Tensor::grad``. All other Tensors will be ignored. If not
  ///     provided, the gradient is accumulated into all the leaf Tensors
  ///     that were used to compute the current tensor.
  ///     When inputs are provided and a given input is not a leaf,
  ///     the current implementation will call its grad_fn (even though it is not strictly needed to get this gradients).
  ///     It is an implementation detail on which the user should not rely.
  ///     See https://github.com/pytorch/pytorch/pull/60521#issuecomment-867061780 for more details.

  /// \fn Tensor detach() const;
  ///
  /// Returns a new Tensor, detached from the current graph.
  /// The result will never require gradient.

  /// \fn Tensor & detach_() const;
  ///
  /// Detaches the Tensor from the graph that created it, making it a leaf.
  /// Views cannot be detached in-place.

  /// \fn void retain_grad() const;
  ///
  /// Enables this Tensor to have their :attr:`grad` populated during
  /// :func:`backward`. This is a no-op for leaf tensors.

  /// \fn bool retains_grad() const;
  ///
  /// Is ``true`` if this Tensor is non-leaf and its :attr:`grad` is enabled to be
  /// populated during :func:`backward`, ``false`` otherwise.

  const TensorBase& set_requires_grad(bool requires_grad) const {
    impl_->set_requires_grad(requires_grad);
    return *this;
  }
  bool requires_grad() const {
    return impl_->requires_grad();
  }

  // The Forward AD API functions below are low level and are not to be used by end
  // users who should use the API provided in torch/csrc/autograd.h

  /// This function returns the forward gradient for this Tensor at the given level.
  const Tensor& _fw_grad(uint64_t level) const {
    return impl_->_fw_grad(level, *this);
  }

  /// This function can be used to set the value of the forward grad.
  /// Note that the given new_grad might not be used directly if it has different
  /// metadata (size/stride/storage offset) compared to this Tensor. In that case,
  /// new_grad content will be copied into a new Tensor
  void _set_fw_grad(const TensorBase& new_grad, uint64_t level, bool is_inplace_op) const {
    impl_->_set_fw_grad(new_grad, *this, level, is_inplace_op);
  }

  /// NOTE: This is similar to the legacy `.data()` function on `Variable`, and is intended
  /// to be used from functions that need to access the `Variable`'s equivalent `Tensor`
  /// (i.e. `Tensor` that shares the same storage and tensor metadata with the `Variable`).
  ///
  /// One notable difference with the legacy `.data()` function is that changes to the
  /// returned `Tensor`'s tensor metadata (e.g. sizes / strides / storage / storage_offset)
  /// will not update the original `Variable`, due to the fact that this function
  /// shallow-copies the `Variable`'s underlying TensorImpl.
  at::TensorBase tensor_data() const;

  /// NOTE: `var.variable_data()` in C++ has the same semantics as `tensor.data`
  /// in Python, which create a new `Variable` that shares the same storage and
  /// tensor metadata with the original `Variable`, but with a completely new
  /// autograd history.
  ///
  /// NOTE: If we change the tensor metadata (e.g. sizes / strides /
  /// storage / storage_offset) of a variable created from `var.variable_data()`, those
  /// changes will not update the original variable `var`. In `.variable_data()`, we set
  /// `allow_tensor_metadata_change_` to false to make such changes explicitly illegal,
  /// in order to prevent users from changing metadata of `var.variable_data()`
  /// and expecting the original variable `var` to also be updated.
  at::TensorBase variable_data() const;

  // Gradient Node and Edges
  //~~~~~~~~~~~~~~~~~~~~~~~~~~~~~~~~~~~~~~~~~~~~~~~~~~~~~~~~~~~~~~~~~~~~~~~~~~~~

  /// Gets the gradient function of the `Variable`. If this is a leaf variable,
  /// the pointer returned will be null.
  ///
  /// For View Variables:
  /// Gets the up-to-date grad_fn. If the shared data or base was modified, we
  /// re-create the grad_fn to express the up-to-date view relationship between
  /// this and the base Variable.
  const std::shared_ptr<torch::autograd::Node>& grad_fn() const;

  // Hooks
  //~~~~~~~~~~~~~~~~~~~~~~~~~~~~~~~~~~~~~~~~~~~~~~~~~~~~~~~~~~~~~~~~~~~~~~~~~~~~

  template <typename T>
  using hook_return_void_t = std::enable_if_t<std::is_void<typename c10::invoke_result_t<T&, TensorBase>>::value, unsigned>;
  template <typename T>
  using hook_return_var_t = std::enable_if_t<std::is_same<typename c10::invoke_result_t<T&, TensorBase>, TensorBase>::value, unsigned>;

  /// Registers a backward hook.
  ///
  /// The hook will be called every time a gradient with respect to the Tensor is computed.
  /// The hook should have one of the following signature:
  /// ```
  /// hook(TensorBase grad) -> TensorBase
  /// ```
  /// ```
  /// hook(TensorBase grad) -> void
  /// ```
  /// The hook should not modify its argument, but it can optionally return a new gradient
  /// which will be used in place of `grad`.
  ///
  /// This function returns the index of the hook in the list which can be used to remove hook.
  ///
  /// Example:
  /// @code
  /// auto v = torch::tensor({0., 0., 0.}, torch::requires_grad());
  /// auto h = v.register_hook([](torch::Tensor grad){ return grad * 2; }); // double the gradient
  /// v.backward(torch::tensor({1., 2., 3.}));
  /// // This prints:
  /// // ```
  /// //  2
  /// //  4
  /// //  6
  /// // [ CPUFloatType{3} ]
  /// // ```
  /// std::cout << v.grad() << std::endl;
  /// v.remove_hook(h);  // removes the hook
  /// @endcode
  template <typename T>
  hook_return_void_t<T> register_hook(T&& hook) const;
  template <typename T>
  hook_return_var_t<T> register_hook(T&& hook) const;

protected:
  unsigned _register_hook(std::function<TensorBase(const TensorBase&)> hook) const;

public:

  /// Remove hook at given position
  void remove_hook(unsigned pos) const;

  // Variable methods
  //~~~~~~~~~~~~~~~~~~~~~~~~~~~~~~~~~~~~~~~~~~~~~~~~~~~~~~~~~~~~~~~~~~~~~~~~~~~~

  bool is_leaf() const;

  int64_t output_nr() const;

  void set_data(const TensorBase & new_data) const;

  TensorBase data() const;

  int64_t _version() const;

  void retain_grad() const;

  bool retains_grad() const;

  const TensorBase& requires_grad_(bool _requires_grad=true) const;

  // View Variables
  //~~~~~~~~~~~~~~~~~~~~~~~~~~~~~~~~~~~~~~~~~~~~~~~~~~~~~~~~~~~~~~~~~~~~~~~~~~~~

  /// Returns true if this `Variable` is a view of another `Variable`.
  bool is_view() const;

  /// Returns the `Variable` that this `Variable` is a view of. If this
  /// `Variable` is not a view, throw a `std::runtime_error`.
  const TensorBase& _base() const;

  // Miscellaneous
  //~~~~~~~~~~~~~~~~~~~~~~~~~~~~~~~~~~~~~~~~~~~~~~~~~~~~~~~~~~~~~~~~~~~~~~~~~~~~

  const std::string& name() const;

protected:
  void enforce_invariants();
  c10::intrusive_ptr<TensorImpl, UndefinedTensorImpl> impl_;

private:
  TensorBase __dispatch_contiguous(c10::MemoryFormat) const;
};

inline int64_t get_device(const TensorBase& self) {
  return self.get_device();
}

template <typename T>
auto TensorBase::register_hook(T&& hook) const -> TensorBase::hook_return_void_t<T> {
  // Return the grad argument in case of a hook with void return type to have an
  // std::function with Tensor return type
  static_assert(std::is_same<decltype(hook(TensorBase())), void>::value,
                "Expected hook to return void");
  return _register_hook([fn=std::forward<T>(hook)](const TensorBase& grad) {
    fn(grad);
    return TensorBase();
  });
}

template <typename T>
auto TensorBase::register_hook(T&& hook) const -> TensorBase::hook_return_var_t<T> {
  return _register_hook(std::forward<T>(hook));
}

namespace detail {
// Helper creator for Tensor class which doesn't requires the users to pass
// in an intrusive_ptr instead it just converts the argument passed to
// requested intrusive_ptr type.
template <typename T, typename... Args>
TensorBase make_tensor_base(Args&&... args) {
  return TensorBase(c10::make_intrusive<T>(std::forward<Args>(args)...));
}

} // namespace detail

static inline DispatchKey legacyExtractDispatchKey(const TensorBase& t) {
  return legacyExtractDispatchKey(t.key_set());
}

} // namespace at

namespace c10 {
template <>
struct MaybeOwnedTraits<at::TensorBase> {
  using owned_type = at::TensorBase;
  using borrow_type = at::TensorBase;

  static borrow_type createBorrow(const owned_type& from) {
    // NOTE: this can be implemented without the special
    // unsafe_borrow_t Tensor constructor as
    //
    // return borrow_type(c10::intrusive_ptr<at::TensorImpl, at::UndefinedTensorImpl>::reclaim(from.unsafeGetTensorImpl()));
    //
    // but that hurts inlining due to the nullptr check in the
    // Tensor(c10::intrusive_ptr<...>) constructor. We already know
    // that from.impl_ isn't null because from is a valid Tensor, so
    // we needn't do the check again. (using __builtin_assume can
    // avoid this, but wouldn't be portable to MSVC.)
    return borrow_type(borrow_type::unsafe_borrow_t{}, from);
  }

  static void assignBorrow(borrow_type& lhs, const borrow_type& rhs) {
    lhs.unsafeReleaseTensorImpl();
    // See above note: this can be implemented with public API
    // similarly to createBorrow(), but that would hurt inlining.
    lhs = borrow_type(borrow_type::unsafe_borrow_t{}, rhs);
  }

  static void destroyBorrow(borrow_type& toDestroy) {
    toDestroy.unsafeReleaseTensorImpl(); // "leak" it, but it was already +0.
  }

  static const owned_type& referenceFromBorrow(const borrow_type& borrow) {
    return borrow;
  }

  static const owned_type* pointerFromBorrow(const borrow_type& borrow) {
    return &borrow;
  }

  static bool debugBorrowIsValid(const borrow_type& /*borrow*/) {
    return true;
  }
};

template <>
struct ExclusivelyOwnedTraits<at::TensorBase> : public c10::ExclusivelyOwnedTensorTraits<at::TensorBase> {};
} // namespace c10

namespace at {

inline c10::MaybeOwned<TensorBase> borrow_from_optional_tensor(
    const c10::optional<TensorBase>& opt) {
  return opt.has_value()
    ? c10::MaybeOwned<TensorBase>::borrowed(*opt)
    : c10::MaybeOwned<TensorBase>::owned(c10::in_place);
}

inline c10::MaybeOwned<TensorBase> TensorBase::expect_contiguous(MemoryFormat memory_format) const & {
  if (is_contiguous(memory_format)) {
    return c10::MaybeOwned<TensorBase>::borrowed(*this);
  } else {
    return c10::MaybeOwned<TensorBase>::owned(__dispatch_contiguous(memory_format));
  }
}

namespace symint {

template <typename T>
using enable_if_symint = std::enable_if_t<std::is_same<T, c10::SymInt>::value>;
template <typename T>
using enable_if_int = std::enable_if_t<std::is_same<T, int64_t>::value>;

template <typename T, typename = enable_if_symint<T>>
c10::SymIntArrayRef sizes(const TensorBase& t) { return t.sym_sizes(); }
template <typename T, typename = enable_if_int<T>>
IntArrayRef sizes(const TensorBase& t) { return t.sizes(); }

template <typename T, typename = enable_if_symint<T>>
c10::SymInt size(const TensorBase& t, int64_t dim) { return t.sym_size(dim); }
template <typename T, typename = enable_if_int<T>>
int64_t size(const TensorBase& t, int64_t dim) { return t.size(dim); }

template <typename T, typename = enable_if_symint<T>>
c10::SymIntArrayRef strides(const TensorBase& t) { return t.sym_strides(); }
template <typename T, typename = enable_if_int<T>>
IntArrayRef strides(const TensorBase& t) { return t.strides(); }

template <typename T, typename = enable_if_symint<T>>
c10::SymInt numel(const TensorBase& t) { return t.sym_numel(); }
template <typename T, typename = enable_if_int<T>>
int64_t numel(const TensorBase& t) { return t.numel(); }

} // namespace symint

} // namespace at<|MERGE_RESOLUTION|>--- conflicted
+++ resolved
@@ -561,17 +561,12 @@
                           .layout(layout());
   }
 
-<<<<<<< HEAD
-  void* data_ptr() const {
-    return this->unsafeGetTensorImpl()->data();
-=======
   const void* const_data_ptr() const {
     return this->unsafeGetTensorImpl()->data();
   }
 
   void* mutable_data_ptr() const {
     return this->unsafeGetTensorImpl()->mutable_data();
->>>>>>> 41866a2e
   }
 
   // TODO(#97856) Make this return a const pointer. This currently
