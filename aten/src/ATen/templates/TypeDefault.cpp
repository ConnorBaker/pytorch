#include <ATen/TypeDefault.h>

// ${generated_comment}

#include <ATen/DeviceGuard.h>
#include <ATen/ExpandUtils.h>
#include <ATen/Functions.h>
#include <ATen/NamedTensorUtils.h>
#include <ATen/NativeFunctions.h>
#include <c10/core/Scalar.h>
#include <c10/core/Storage.h>
#include <ATen/Tensor.h>
#include <c10/core/TensorOptions.h>
#include <ATen/DeviceGuard.h>
#include <ATen/SparseTensorUtils.h>
#include <ATen/core/ATenDispatch.h>
#include <ATen/core/op_registration/op_registration.h>

namespace at {

${type_method_definitions}

<<<<<<< HEAD
namespace {

static auto registerer = torch::RegisterOperators()
  ${function_registrations};

}

=======
#ifndef USE_STATIC_DISPATCH
static auto& registerer = globalATenDispatch()
  ${function_registrations};

static auto c10_registerer = c10::RegisterOperators()
  ${c10_function_registrations};
#endif
>>>>>>> ea443266
}<|MERGE_RESOLUTION|>--- conflicted
+++ resolved
@@ -20,21 +20,8 @@
 
 ${type_method_definitions}
 
-<<<<<<< HEAD
-namespace {
-
+#ifndef USE_STATIC_DISPATCH
 static auto registerer = torch::RegisterOperators()
   ${function_registrations};
-
-}
-
-=======
-#ifndef USE_STATIC_DISPATCH
-static auto& registerer = globalATenDispatch()
-  ${function_registrations};
-
-static auto c10_registerer = c10::RegisterOperators()
-  ${c10_function_registrations};
 #endif
->>>>>>> ea443266
 }