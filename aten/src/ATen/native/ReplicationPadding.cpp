--- conflicted
+++ resolved
@@ -208,11 +208,6 @@
       "gradOutput height unexpected. Expected: ", oheight, ", Got: ",
       gradOutput.size(dimh));
 
-<<<<<<< HEAD
-  /* resize */
-  gradInput.resize_(input.sizes(), input.suggest_memory_format());
-=======
->>>>>>> 4ea5233d
   if (gradInput.numel() == 0) {
     return;
   }
@@ -263,11 +258,6 @@
       "gradOutput depth unexpected. Expected: ", odepth, ", Got: ",
       gradOutput.size(dimd));
 
-<<<<<<< HEAD
-  /* resize */
-  gradInput.resize_(input.sizes(), input.suggest_memory_format());
-=======
->>>>>>> 4ea5233d
   if (gradInput.numel() == 0) {
     return;
   }
@@ -308,7 +298,7 @@
     IntArrayRef paddingSize,
     Tensor& gradInput)
 {
-  gradInput.resize_as_(input);
+  gradInput.resize_as_(input, input.suggest_memory_format());
   gradInput.zero_();
   replication_pad2d_backward_out_cpu_template(
       gradInput, gradOutput, input, paddingSize);
@@ -320,7 +310,7 @@
     const Tensor& input,
     IntArrayRef paddingSize)
 {
-  auto gradInput = at::zeros_like(input, LEGACY_CONTIGUOUS_MEMORY_FORMAT);
+  auto gradInput = at::zeros_like(input, input.suggest_memory_format());
   replication_pad2d_backward_out_cpu_template(
       gradInput, gradOutput, input, paddingSize);
   return gradInput;
@@ -340,7 +330,7 @@
     IntArrayRef paddingSize,
     Tensor& gradInput)
 {
-  gradInput.resize_as_(input);
+  gradInput.resize_as_(input, input.suggest_memory_format());
   gradInput.zero_();
   replication_pad3d_backward_out_cpu_template(
       gradInput, gradOutput, input, paddingSize);
@@ -352,7 +342,7 @@
     const Tensor& input,
     IntArrayRef paddingSize)
 {
-  auto gradInput = at::zeros_like(input, LEGACY_CONTIGUOUS_MEMORY_FORMAT);
+  auto gradInput = at::zeros_like(input, input.suggest_memory_format());
   replication_pad3d_backward_out_cpu_template(
       gradInput, gradOutput, input, paddingSize);
   return gradInput;
