--- conflicted
+++ resolved
@@ -1,3 +1,4 @@
+import functools
 import logging
 import operator
 import os
@@ -9,6 +10,7 @@
 import sympy
 
 import torch
+import torch._logging
 import torch.fx
 from torch._decomp import get_decompositions
 from torch._dynamo.utils import dynamo_timed
@@ -23,11 +25,7 @@
 from .._dynamo import config as dynamo_config
 
 from . import config, ir
-<<<<<<< HEAD
-from .codegen.wrapper import CppAotWrapperCodeGen, CppWrapperCodeGen, WrapperCodeGen
-=======
 from .codegen.wrapper import CppWrapperCodeGen, CudaWrapperCodeGen, WrapperCodeGen
->>>>>>> 28621208
 from .exc import (
     LoweringException,
     MissingOperatorWithDecomp,
@@ -36,10 +34,13 @@
 from .ir import Constant, FixedLayout, InputBuffer, Pointwise, Reduction, TensorBox
 from .lowering import (
     FALLBACK_ALLOW_LIST,
+    fallback_handler,
+    fallback_node_due_to_unsupported_type,
     layout_constraints,
     lowerings,
     make_fallback,
     needs_realized_inputs,
+    unsupported_output_tensor,
 )
 from .sizevars import SizeVarAllocator
 from .utils import (
@@ -51,6 +52,7 @@
 from .virtualized import V
 
 log = logging.getLogger(__name__)
+output_code_log = torch._logging.getArtifactLogger(__name__, "output_code")
 
 
 def supported_dtype_of_cpp_wrapper(dtype, cuda):
@@ -63,13 +65,25 @@
         torch.int8,
         torch.uint8,
         torch.bool,
+        torch.bfloat16,
         # torch.float16, # TODO: implement this
-        # torch.bfloat16, # TODO: implement this
     }
     if cuda:
         supported_dtype.add(torch.float16)
 
     return dtype in supported_dtype
+
+
+def may_get_constant_buffer_dtype(constant_buffer):
+    assert isinstance(
+        constant_buffer, sympy.Symbol
+    ), "get_constant_buffer_dtype only supports input of sympy.Symbol"
+    if constant_buffer.is_integer:
+        return torch.int64
+    elif constant_buffer.is_float:
+        return torch.float32
+    else:
+        return None
 
 
 def is_magic_method(op):
@@ -94,6 +108,9 @@
             # TODO: this should not be needed once #93059 lands
             # https://github.com/pytorch/pytorch/pull/94031#discussion_r1096044816
             # TODO: make a dedicated UnknownSource for this?
+            # NB: This is using the legacy default behavior from
+            # create_symbolic_sizes_strides_storage_offset but we hope we can
+            # just delete this entirely
             source = ConstantSource(
                 f"__unknown_tensor_{len(self._shape_env.var_to_val)}"
             )
@@ -101,7 +118,10 @@
                 size,
                 stride,
                 _,
-            ) = self._shape_env.create_symbolic_sizes_strides_storage_offset(ex, source)
+            ) = self._shape_env.create_symbolic_sizes_strides_storage_offset(
+                ex,
+                source,
+            )
 
         size = [i.node.expr if isinstance(i, torch.SymInt) else i for i in size]
         stride = [i.node.expr if isinstance(i, torch.SymInt) else i for i in stride]
@@ -121,10 +141,7 @@
         shape_env=None,
         num_static_inputs=None,
         graph_id=None,
-<<<<<<< HEAD
-=======
         cpp_wrapper=False,
->>>>>>> 28621208
         aot_mode=False,
     ):
         super().__init__(gm)
@@ -141,6 +158,7 @@
         self.graph_inputs_original: Dict[str, InputBuffer] = {}
         self.graph_outputs: Optional[List[ir.IRNode]] = None
         self.device_types: Set[str] = set()
+        self.device_idxs: Set[int] = set()
         self.buffers: List[ir.ComputedBuffer] = []
         self.constants: Dict[str, torch.Tensor] = {}
         self.removed_buffers: Set[str] = set()
@@ -154,11 +172,7 @@
         self.name_to_buffer: Dict[str, ir.ComputedBuffer] = {}
         self.creation_time = time.time()
         self.name = "GraphLowering"
-<<<<<<< HEAD
-        self._can_use_cpp_wrapper = config.cpp_wrapper
-=======
         self.cpp_wrapper = cpp_wrapper
->>>>>>> 28621208
         self.aot_mode = aot_mode
         self.graph_id = graph_id
         self.scheduler = None
@@ -168,6 +182,10 @@
         if name not in self._warned_fallback:
             self._warned_fallback.add(name)
             log.info("Using FallbackKernel: %s", name)
+
+    def add_device_idx(self, idx: Optional[int]):
+        if idx is not None:
+            self.device_idxs.add(idx)
 
     @property
     def fake_mode(self):
@@ -229,16 +247,11 @@
         return super().run(*args)
 
     def disable_cpp_wrapper(self, cond):
-        self._can_use_cpp_wrapper = False
-        log.debug("Set _can_use_cpp_wrapper to False due to %s", cond)
+        self.cpp_wrapper = False
+        assert not self.aot_mode, "AOT compilation failed"
+        log.debug("Set cpp_wrapper to False due to %s", cond)
 
     def register_buffer(self, buffer: ir.ComputedBuffer):
-<<<<<<< HEAD
-        if config.cpp_wrapper:
-            self.check_buffer_for_cpp_wrapper(buffer)
-
-=======
->>>>>>> 28621208
         name = f"buf{len(self.buffers)}"
         self.buffers.append(buffer)
         self.name_to_buffer[name] = buffer
@@ -306,6 +319,11 @@
             expr = example.node.expr
             self.graph_inputs[target] = expr
             return expr
+        elif isinstance(example, (int, bool, float)):
+            expr = sympy.sympify(example)
+            self.graph_inputs[target] = expr
+            return expr
+        assert isinstance(example, torch.Tensor), example
         # todo(chilli): We can remove the last check once we turn buffers into
         # static shape tensors. That's a hack to workaround Inductor believing
         # the buffer should be static but us passing in a fake tensor with
@@ -332,6 +350,7 @@
         self.graph_inputs[target] = tensor
         self.graph_inputs_original[target] = tensor.data.data
         self.device_types.add(example.device.type)
+        self.add_device_idx(example.device.index)
         return tensor
 
     def call_function(self, target, args, kwargs):
@@ -376,6 +395,10 @@
     def get_attr(self, target, args, kwargs):
         # this is a constant
         value = getattr(self.module, target)
+
+        if unsupported_output_tensor(value):
+            return self.add_tensor_constant(value)
+
         with no_dispatch():
             if value.shape == ():
                 return Constant(value.item(), value.dtype, value.device)
@@ -443,8 +466,15 @@
             args, kwargs = self.fetch_args_kwargs_from_env(n)
             origins |= gather_origins(args, kwargs)
         with ir.IRNode.current_origins(origins):
-            if n.op == "call_function" and n.target in layout_constraints:
-                args, kwargs = self.fetch_args_kwargs_from_env(n)
+            if (
+                n.op == "call_function"
+                and n.target is not operator.getitem
+                and fallback_node_due_to_unsupported_type(n)
+            ):
+                result = fallback_handler(n.target, add_to_fallback_set=False)(
+                    *args, **kwargs
+                )
+            elif n.op == "call_function" and n.target in layout_constraints:
                 args, kwargs = layout_constraints[n.target](n, *args, **kwargs)
                 result = self.call_function(n.target, args, kwargs)
             elif is_magic_method(n.target):
@@ -491,7 +521,7 @@
                         # Currently, it's not very clear why this is helpful.
                         # The general idea here is that even though a node may
                         # have FlexibleLayout, we still often *treat* it as if
-                        # it was contiguous. This appears to sometime result in
+                        # it was contiguous. This appears to sometimes result in
                         # suboptimal behavior.
                         #
                         # When we do a better job selecting layout, we should
@@ -527,32 +557,24 @@
             # Realize if the IRNode already has accumulated lots of reads
             if isinstance(result, TensorBox) and result.has_exceeded_max_reads():
                 # Prevent excessive accumulation in a computed buffer, when
-                # there are multiple branches meach with small number of memory
+                # there are multiple branches each with small number of memory
                 # reads, but they converge to a user.
                 result.realize_hint()
 
         return result
+
+    def check_cpp_codegen_disabled(self):
+        if config.disable_cpp_codegen:
+            self.disable_cpp_wrapper("cpp codegen disabled")
 
     def check_platform(self):
         if sys.platform != "linux":
             self.disable_cpp_wrapper("platform not linux")
 
-    def check_profiler_mark_wrapper_call(self):
-        if config.profiler_mark_wrapper_call:
-            self.disable_cpp_wrapper("profiler not supported")
-
-<<<<<<< HEAD
-    def check_device_for_cpp_buffer(self):
-        if len(self.device_types) == 1:
-            device = self.device_types.pop()
-            if device == "cpu":
-                return
-        self.disable_cpp_wrapper("device not CPU")
-
-    def check_input_for_cpp_buffer(self):
-        for _, value in self.graph_inputs.items():
-            if not supported_dtype_of_cpp_wrapper(value.get_dtype()):
-=======
+    @functools.lru_cache(None)
+    def get_single_device(self):
+        return list(self.device_types)[0] if len(self.device_types) == 1 else None
+
     def check_input_for_cpp_buffer(self, cuda):
         for _, value in self.graph_inputs.items():
             dtype = None
@@ -562,32 +584,12 @@
                 dtype = may_get_constant_buffer_dtype(value)
 
             if not supported_dtype_of_cpp_wrapper(dtype, cuda):
->>>>>>> 28621208
                 self.disable_cpp_wrapper("unsupported inputs dtype")
 
     def check_constant_for_cpp_buffer(self):
         if self.constants:
             self.disable_cpp_wrapper("Constants")
 
-<<<<<<< HEAD
-    def check_cpp_wrapper(self):
-        self.check_platform()
-        self.check_profiler_mark_wrapper_call()
-        self.check_device_for_cpp_buffer()
-        self.check_input_for_cpp_buffer()
-        self.check_constant_for_cpp_buffer()
-
-    def init_wrapper_code(self):
-        if config.cpp_wrapper:
-            self.check_cpp_wrapper()
-            if self._can_use_cpp_wrapper:
-                self.wrapper_code = (
-                    CppAotWrapperCodeGen() if self.aot_mode else CppWrapperCodeGen()
-                )
-                return
-            else:
-                assert not self.aot_mode, "Model does not support AOT compilation"
-=======
     def check_cpp_wrapper(self, cuda):
         self.check_cpp_codegen_disabled()
         self.check_platform()
@@ -607,7 +609,6 @@
                 )
                 return
 
->>>>>>> 28621208
         self.wrapper_code = WrapperCodeGen()
 
     def codegen(self):
@@ -666,25 +667,14 @@
     def compile_to_module(self):
         from .codecache import PyCodeCache
 
-<<<<<<< HEAD
-        code = self.codegen()
-        if config.debug:
-            print(code)
-
-        mod = PyCodeCache.load(code)
+        code, linemap = self.codegen()
+        mod = PyCodeCache.load(code, linemap=linemap)
+
         for name, value in self.constants.items():
             setattr(mod, name, value)
 
-=======
-        code, linemap = self.codegen()
-        mod = PyCodeCache.load(code, linemap=linemap)
-
-        for name, value in self.constants.items():
-            setattr(mod, name, value)
-
         log.debug("Output code written to: %s", mod.__file__)
         output_code_log.debug("Output code: \n%s", code)
->>>>>>> 28621208
         if config.benchmark_kernel:
             print(f"Compiled module path: {mod.__file__}", file=sys.stderr)
         V.debug.output_code(mod.__file__)
@@ -695,18 +685,13 @@
         if self.aot_mode:
             from .codecache import AotCodeCache
 
-<<<<<<< HEAD
-            code = self.codegen()
-            if config.debug:
-                print(code)
-=======
             code, linemap = self.codegen()
             output_code_log.debug("Output code: \n%s", code)
->>>>>>> 28621208
-
-            # return the generated .so file path
-            output_path = AotCodeCache.compile(code)
-            return lambda dummy: output_path
+
+            libpath = AotCodeCache.compile(
+                code, cuda=(self.get_single_device() == "cuda")
+            )
+            return lambda dummy: libpath
         else:
             return self.compile_to_module().call
 
