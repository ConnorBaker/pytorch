--- conflicted
+++ resolved
@@ -3,12 +3,7 @@
 import math
 import operator
 import traceback
-<<<<<<< HEAD
 from collections import OrderedDict
-=======
-from collections import defaultdict
-from dataclasses import dataclass
->>>>>>> a626513608e (Turn on add_runtime_assertion by default)
 from functools import partial
 from typing import Dict, List, NamedTuple
 
