import builtins
import collections
import functools
import inspect
import operator
from typing import Any, Dict, List, Optional, Tuple

import torch
import torch.fx
from torch.utils import _pytree as pytree

from .. import variables
from ..bytecode_transformation import create_call_function, create_instruction
from ..exc import unimplemented
from ..source import GetItemSource
from ..utils import check_constant_args, namedtuple_fields
from .base import MutableLocal, VariableTracker
from .constant import ConstantVariable
from .functions import UserFunctionVariable, UserMethodVariable


class BaseListVariable(VariableTracker):
    @staticmethod
    def cls_for(obj):
        return {
            iter: ListIteratorVariable,
            list: ListVariable,
            slice: SliceVariable,
            torch.Size: SizeVariable,
            tuple: TupleVariable,
            set: SetVariable,
        }[obj]

    def __init__(
        self,
        items: List[VariableTracker],
        recursively_contains=None,
        regen_guards=True,
        **kwargs,
    ):
        super().__init__(recursively_contains=recursively_contains, **kwargs)
        assert isinstance(items, list)
        assert all(isinstance(x, VariableTracker) for x in items)

        # Sometimes, we know that we have passed in the guards from the items in the list
        if regen_guards:
            self.guards.update(VariableTracker.propagate(items)["guards"])

        self.items: List[VariableTracker] = items

    def _as_proxy(self):
        return [x.as_proxy() for x in self.items]

    def as_python_constant(self):
        return self.python_type()([x.as_python_constant() for x in self.items])

    def as_proxy(self):
        assert self.python_type() is not SizeVariable
        return self.python_type()(self._as_proxy())

    def getitem_const(self, arg: VariableTracker):
        from .tensor import SymNodeVariable

        if isinstance(arg, SymNodeVariable):
            index = arg.sym_num
        else:
            index = arg.as_python_constant()

        if isinstance(index, slice):
            if self.source is not None:
                return self.clone(
                    items=self.items[index],
                    source=GetItemSource(self.source, index),
                    mutable_local=MutableLocal() if self.mutable_local else None,
                ).add_options(arg, self)
            else:
                return self.clone(
                    items=self.items[index],
                    mutable_local=MutableLocal() if self.mutable_local else None,
                ).add_options(arg, self)
        else:
            assert isinstance(index, (int, torch.SymInt))
            return self.items[index].add_options(arg, self)

    def unpack_var_sequence(self, tx):
        return [x.add_options(self) for x in self.items]

    def call_method(
        self,
        tx,
        name,
        args: List["VariableTracker"],
        kwargs: Dict[str, "VariableTracker"],
    ) -> "VariableTracker":
        options = VariableTracker.propagate(self, args, kwargs.values())
        if name == "__getitem__":
            assert not kwargs and len(args) == 1
            return self.getitem_const(args[0])
        elif name == "__contains__":
            assert len(args) == 1
            assert not kwargs

            search = args[0]
            if check_constant_args(args, {}) and search.is_python_constant():
                result = any(
                    x.as_python_constant() == search.as_python_constant()
                    for x in self.items
                )
                return variables.ConstantVariable(result, **options)

            from .builtin import BuiltinVariable

            result = None
            for x in self.items:
                check = BuiltinVariable(operator.eq).call_function(tx, [x, search], {})
                if result is None:
                    result = check
                else:
                    result = BuiltinVariable(operator.or_).call_function(
                        tx, [check, result], {}
                    )
            return result

        return super().call_method(tx, name, args, kwargs)

    @staticmethod
    def list_compare(tx, op, left, right):
        from .builtin import BuiltinVariable

        eq_result = BaseListVariable.list_eq(tx, left, right)
        if op is operator.eq:
            return eq_result
        elif op is operator.ne:
            return BuiltinVariable(operator.not_).call_function(tx, [eq_result], {})
        else:
            unimplemented(f"list_compare {left} {op} {right}")

    @staticmethod
    def list_eq(tx, left, right):
        from .builtin import BuiltinVariable

        options = VariableTracker.propagate(left, right)

        # Most list-like variables implement comparison ops the same way,
        # so they can re-use this helper.
        # There are quirks though, like how `tuple([2]) == torch.Size([2])`,
        # but `tuple([2]) != list([2])`
        if len(left.items) != len(right.items):
            return ConstantVariable(False, **options)
        if len(left.items) == 0:
            return ConstantVariable(True, **options)

        # Generic list comparison works by iterating over left aka self and right the compared-to list.
        # If we hit here, their lengths are the same and they cannot be expressed as python constants.
        # So, we iterate over the zipped list items.
        comps = []
        for l, r in zip(left.items, right.items):
            comp = BuiltinVariable(operator.eq).call_function(tx, [l, r], {})
            if comp.is_python_constant() and not comp.as_python_constant():
                # early exit in false case
                return comp.add_options(options)
            comps.append(comp)

        return functools.reduce(
            lambda a, b: BuiltinVariable(operator.and_).call_function(tx, [a, b], {}),
            comps,
        ).add_options(options)

    # List-like implementations for pytree
    def __len__(self):
        return len(self.items)

    def __getitem__(self, index):
        if isinstance(index, slice):
            index = SliceVariable(
                [
                    ConstantVariable(index.start),
                    ConstantVariable(index.stop),
                    ConstantVariable(index.step),
                ]
            )
        elif isinstance(index, int):
            index = ConstantVariable(index)
        else:
            raise TypeError("Invalid index type. Must be int or slice.")
        return self.getitem_const(index)


class RangeVariable(BaseListVariable):
    def __init__(self, items, **kwargs):
        items_to_map = items
        start = variables.ConstantVariable(0)
        stop = None
        step = variables.ConstantVariable(1)

        if len(items_to_map) == 1:
            (stop,) = items_to_map
        elif len(items_to_map) == 2:
            start, stop = items_to_map
        elif len(items_to_map) == 3:
            start, stop, step = items_to_map
        else:
            raise AssertionError()

        assert stop is not None
        super().__init__([start, stop, step], **kwargs)

    def python_type(self):
        return range

    def as_python_constant(self):
        return range(*[x.as_python_constant() for x in self.items])

    def as_proxy(self):
        return self.python_type()(*self._as_proxy())

    def unpack_var_sequence(self, tx):
        return [
            variables.ConstantVariable(x).add_options(self)
            for x in self.as_python_constant()
        ]

    def reconstruct(self, codegen):
        assert "range" not in codegen.tx.f_globals
        codegen.append_output(codegen.create_load_python_module(range, True))
        codegen.foreach(self.items)
        return create_call_function(3, False)

    def var_getattr(self, tx, name):
        fields = ["start", "stop", "step"]
        if name not in fields:
            unimplemented(f"range.{name}")
        return self.items[fields.index(name)].add_options(self)


class CommonListMethodsVariable(BaseListVariable):
    """
    Implement methods common to List and other List-like things
    """

    def call_method(
        self,
        tx,
        name,
        args: List["VariableTracker"],
        kwargs: Dict[str, "VariableTracker"],
    ) -> "VariableTracker":
        options = VariableTracker.propagate(self, args, kwargs.values())
        if name == "append" and self.mutable_local:
            assert not kwargs
            (arg,) = args
            new_rec_contains = self.recursively_contains.union(arg.recursively_contains)
            if arg.mutable_local is not None:
                new_rec_contains.add(arg.mutable_local)
            tx.replace_all(
                self,
                type(self)(
                    self.items + [arg],
                    recursively_contains=new_rec_contains,
                    regen_guards=False,
                    **options,
                ),
            )
            return ConstantVariable(None)
        elif (
            name == "extend"
            and self.mutable_local
            and args
            and args[0].has_unpack_var_sequence(tx)
        ):
            assert not kwargs
            (arg,) = args
            return tx.replace_all(
                self,
                type(self)(
                    list(self.items) + list(arg.unpack_var_sequence(tx)),
                    regen_guards=False,
                    **options,
                ),
            )
        elif name == "insert" and self.mutable_local:
            assert not kwargs
            idx, value = args
            items = list(self.items)
            items.insert(idx.as_python_constant(), value)
            return tx.replace_all(
                self,
                type(self)(items, regen_guards=False, **options),
            )
        elif name == "pop" and self.mutable_local:
            assert not kwargs
            items = list(self.items)
            result = items.pop(*[a.as_python_constant() for a in args])
            tx.replace_all(
                self,
                type(self)(items, regen_guards=False, **options),
            )
            return result
        elif name == "clear" and self.mutable_local:
            assert not kwargs and not args
            return tx.replace_all(
                self,
                type(self)([], regen_guards=False, **options),
            )
        elif (
            name == "__setitem__"
            and self.mutable_local
            and args
            and args[0].is_python_constant()
        ):
            assert not kwargs
            key, value = args
            items = list(self.items)
            if isinstance(key, SliceVariable):
                items[key.as_python_constant()] = list(value.items)
            else:
                items[key.as_python_constant()] = value
            result = ListVariable(items, regen_guards=False, **options)
            return tx.replace_all(self, result)
        elif name == "copy":
            # List copy() doesn't have args and kwargs
            assert not kwargs
            assert not args
            items = list(self.items)
            return type(self)(
                items, regen_guards=False, mutable_local=MutableLocal(), **options
            )
        else:
            return super().call_method(tx, name, args, kwargs)


class ListVariable(CommonListMethodsVariable):
    def python_type(self):
        return list

    def reconstruct(self, codegen):
        codegen.foreach(self.items)
        return [create_instruction("BUILD_LIST", arg=len(self.items))]

    def call_method(
        self,
        tx,
        name,
        args: List["VariableTracker"],
        kwargs: Dict[str, "VariableTracker"],
    ) -> "VariableTracker":
        options = VariableTracker.propagate(self, args, kwargs.values())
        if (
            name == "__setitem__"
            and self.mutable_local
            and args
            and args[0].is_python_constant()
        ):
            assert not kwargs
            key, value = args
            items = list(self.items)
            if isinstance(key, SliceVariable):
                if not value.has_unpack_var_sequence(tx):
                    unimplemented(
                        f"Missing dynamo support for expanding {value} into a list for slice assignment."
                    )
                items[key.as_python_constant()] = value.unpack_var_sequence(tx)
            else:
                items[key.as_python_constant()] = value
            result = ListVariable(items, regen_guards=False, **options)
            return tx.replace_all(self, result)
        else:
            return super().call_method(tx, name, args, kwargs)


class DequeVariable(CommonListMethodsVariable):
    def python_type(self):
        return collections.deque

    def reconstruct(self, codegen):
        assert "deque" not in codegen.tx.f_globals
        codegen.append_output(
            codegen.create_load_python_module(collections.deque, True)
        )
        codegen.foreach(self.items)
        return create_call_function(len(self.items), False)

    def call_method(
        self,
        tx,
        name,
        args: List["VariableTracker"],
        kwargs: Dict[str, "VariableTracker"],
    ) -> "VariableTracker":
        options = VariableTracker.propagate(self, args, kwargs.values())
        if (
            name == "__setitem__"
            and self.mutable_local
            and args
            and args[0].is_python_constant()
        ):
            assert not kwargs
            key, value = args
            assert key.is_python_constant() and isinstance(
                key.as_python_constant(), int
            )
            items = list(self.items)
            items[key.as_python_constant()] = value
            result = DequeVariable(items, regen_guards=False, **options)
            return tx.replace_all(self, result)
        elif name == "extendleft" and self.mutable_local:
            assert not kwargs
            (arg,) = args
            return tx.replace_all(
                self,
                DequeVariable(
                    list(arg.unpack_var_sequence(tx)) + list(self.items),
                    regen_guards=False,
                    **options,
                ),
            )
        elif name == "popleft" and self.mutable_local:
            assert not args
            assert not kwargs
            items = collections.deque(self.items)
            result = items.popleft()
            tx.replace_all(
                self,
                DequeVariable(list(items), regen_guards=False, **options),
            )
            return result
        else:
            return super().call_method(tx, name, args, kwargs)


class TupleVariable(BaseListVariable):
    def python_type(self):
        return tuple

    def reconstruct(self, codegen):
        codegen.foreach(self.items)
        return [create_instruction("BUILD_TUPLE", arg=len(self.items))]

    def call_method(
        self,
        tx,
        name,
        args: List["VariableTracker"],
        kwargs: Dict[str, "VariableTracker"],
    ) -> "VariableTracker":
        return super().call_method(tx, name, args, kwargs)


class SizeVariable(TupleVariable):
    """torch.Size(...)"""

    def __init__(
        self,
        items: List[VariableTracker],
        proxy: Optional[torch.fx.Proxy] = None,
        **kwargs,
    ):
        self.proxy = proxy
        super().__init__(items, **kwargs)

    def python_type(self):
        return torch.Size

    def as_proxy(self):
        if self.proxy is not None:
            return self.proxy

        # torch.Size needs special handling.  Normally, we pun a list-like
        # container to directly contain Proxy/Node objects from FX, and FX
        # knows to look inside containers (via map_aggregate).  But torch.Size
        # is weird; although it subclasses from tuple, it doesn't allow
        # members which aren't int-like (rejecting Proxy and Node).  This
        # means we can't use the normal representation trick
        # torch.Size([proxy0, proxy1]).  I looked into seeing if I could
        # relax torch.Size in PyTorch proper, but if torch.Size constructor
        # sees a type that it doesn't recognize, it will try to call
        # __index__() on it, so there is no BC way to actually change this
        # behavior (though it occurs to me that I could have just added a
        # YOLO no checking alternate constructor.)
        #
        # To work around this problem, I represent a torch.Size proxy as
        # a straight up proxy, that would have been constructed by taking
        # the constituent proxies as arguments.  This trick can be generally
        # used for any construct that we need a proxy for but we can't
        # directly represent as an aggregate; I don't see very many examples
        # of this in torchdynamo though!

        # Look for a proxy.  If there are none, do the legacy behavior
        tracer = None
        proxies = self._as_proxy()
        for proxy in proxies:
            if isinstance(proxy, torch.fx.Proxy):
                tracer = proxy.tracer
                break

        if tracer is None:
            return torch.Size(proxies)

        proxy = tracer.create_proxy("call_function", torch.Size, (proxies,), {})
        proxy.node.meta["example_value"] = torch.Size(
            [
                p.node.meta["example_value"] if not isinstance(p, int) else p
                for p in proxies
            ]
        )
        return proxy

    def reconstruct(self, codegen):
        codegen.load_import_from("torch", "Size")
        codegen.foreach(self.items)
        build_torch_size = [
            create_instruction("BUILD_TUPLE", arg=len(self.items)),
        ] + create_call_function(1, True)
        return build_torch_size

    def unpack_var_sequence(self, tx):
        return [x.add_options(self) for x in self.items]

    def call_method(
        self,
        tx,
        name,
        args: List["VariableTracker"],
        kwargs: Dict[str, "VariableTracker"],
    ) -> "VariableTracker":
        options = VariableTracker.propagate(self, args, kwargs.values())
        if name == "__getitem__":
            assert not kwargs and len(args) == 1
            out = self.get_item_dyn(tx, args[0])
            return out
        return super().call_method(tx, name, args, kwargs)

    def get_item_dyn(self, tx, arg: VariableTracker):
        index = arg.as_python_constant()
        if isinstance(index, slice):
            return SizeVariable(self.items[index]).add_options(arg, self)
        else:
            assert isinstance(index, int)
            return self.items[index].add_options(arg, self)


class ShapeVariable(TupleVariable):
    """
    Represents tensor.shape(...) and helps differentiate between a constant
    TupleVariable and ShapeVariable.
    """

    pass


class NamedTupleVariable(TupleVariable):
    def __init__(self, items, tuple_cls, **kwargs):
        super().__init__(items, **kwargs)
        self.tuple_cls = tuple_cls

    def python_type(self):
        return self.tuple_cls

    def as_python_constant(self):
        return self.python_type()(*[x.as_python_constant() for x in self.items])

    def reconstruct(self, codegen):
        create_fn = getattr(self.tuple_cls, "_make", self.tuple_cls)
        codegen.append_output(codegen._create_load_const(create_fn))
        codegen.foreach(self.items)
        return [
            create_instruction("BUILD_TUPLE", arg=len(self.items)),
        ] + create_call_function(1, True)

    def var_getattr(self, tx, name):
        def check_and_create_method():
            options = VariableTracker.propagate(self)
            method = inspect.getattr_static(self.tuple_cls, name, None)
            if isinstance(method, classmethod):
                # We need the unbounded cls method to avoid the inline __self__
                return UserMethodVariable(
                    method.__func__,
                    variables.UserDefinedClassVariable(self.tuple_cls, **options),
                )
            elif isinstance(method, staticmethod):
                return UserFunctionVariable(method.__func__, **options)
            elif inspect.isfunction(method):
                return UserMethodVariable(method, self, **options)
            else:
                return None

        fields = namedtuple_fields(self.tuple_cls)
        if name not in fields:
            method = check_and_create_method()
            if not method:
                unimplemented(f"NamedTupleVariable.{name}")
            return method
        return self.items[fields.index(name)].add_options(self)

    def call_hasattr(self, tx, name: str) -> "VariableTracker":
        options = VariableTracker.propagate(self)
        fields = namedtuple_fields(self.tuple_cls)
        return variables.ConstantVariable(name in fields, **options)


class SliceVariable(BaseListVariable):
    def __init__(self, items, **kwargs):
        items_to_map = items
        start, stop, step = [variables.ConstantVariable(None)] * 3

        if len(items_to_map) == 1:
            (stop,) = items_to_map
        elif len(items_to_map) == 2:
            start, stop = items_to_map
        elif len(items_to_map) == 3:
            start, stop, step = items_to_map
        else:
            raise AssertionError()

        if isinstance(start, variables.TensorVariable) or isinstance(
            stop, variables.TensorVariable
        ):
            unimplemented("Dynamic slicing on data-dependent value is not supported")

        super().__init__([start, stop, step], **kwargs)

    def as_proxy(self):
        return slice(*self._as_proxy())

    def python_type(self):
        return slice

    def as_python_constant(self):
        return slice(*[x.as_python_constant() for x in self.items])

    def reconstruct(self, codegen):
        codegen.foreach(self.items)
        return [create_instruction("BUILD_SLICE", arg=len(self.items))]

    def var_getattr(self, tx, name):
        fields = ["start", "stop", "step"]
        if name not in fields:
            unimplemented(f"slice.{name}")
        return self.items[fields.index(name)].add_options(self)


class ListIteratorVariable(VariableTracker):
    def __init__(self, items, index: int = 0, recursively_contains=None, **kwargs):
        super().__init__(recursively_contains=recursively_contains, **kwargs)
        assert isinstance(items, list)
        # Removing this check as it slows things down too much
        # https://github.com/pytorch/pytorch/pull/87533#issuecomment-1287574492

        # assert all(isinstance(x, VariableTracker) for x in items)
        self.items = items
        self.index = index

    def next_variables(self):
        assert self.mutable_local
        if self.index >= len(self.items):
            raise StopIteration()
        return self.items[self.index].add_options(self), ListIteratorVariable(
            self.items,
            self.index + 1,
            mutable_local=MutableLocal(),
            recursively_contains=self.recursively_contains,
            **VariableTracker.propagate([self]),
        )

    def as_python_constant(self):
        if self.index > 0:
            raise NotImplementedError()
        return iter([x.as_python_constant() for x in self.items])

    def unpack_var_sequence(self, tx):
        return [x.add_options(self) for x in self.items[self.index :]]

    def reconstruct(self, codegen):
        remaining_items = self.items[self.index :]
        codegen.foreach(remaining_items)
        return [
            create_instruction("BUILD_TUPLE", arg=len(remaining_items)),
            create_instruction("GET_ITER"),
        ]


class TupleIteratorVariable(ListIteratorVariable):
    pass


<<<<<<< HEAD
class SetVariable(VariableTracker):
    def __init__(
        self,
        tx,
        items: List[VariableTracker],
        recursively_contains=None,
        regen_guards=True,
        **kwargs,
    ):
        underlying_items = kwargs.pop("_underlying_items", set())
        super().__init__(recursively_contains=recursively_contains, **kwargs)
        # Note - Set is still backed by a list, because we want set behavior over the contents,
        assert isinstance(items, list)
        assert all(isinstance(x, VariableTracker) for x in items)

        # Sometimes, we know that we have passed in the guards from the items in the set
        if regen_guards:
            self.guards.update(VariableTracker.propagate(items)["guards"])

        self.items = []
        self._underlying_items = underlying_items
        if underlying_items:
            self.items = items
        else:
            self._add(tx, items)

        # Really annoying to store this here - but required because of how
        # VariableTracker's clone works w/r/t attr setting from dict
        self.tx = tx

    def as_proxy(self):
        return [x.as_proxy() for x in self.items]

    def python_type(self):
        return set

    def reconstruct(self, codegen):
        codegen.create_load_python_module(builtins, True)
        codegen.create_load_global("set", False)
        codegen.foreach(self.items)
        return [create_instruction("BUILD_SET", arg=len(self.items))]

    # Note - this is only used for producing a set
    def _get_underlying_value(self, tx, vt):
        from .base import VariableTracker
        from .tensor import TensorVariable

        assert isinstance(vt, VariableTracker)

        if isinstance(vt, TensorVariable):
            if not vt.source:
                unimplemented("Sets with non input tensors NYI")
            scope = {"L": tx.output.local_scope, "G": tx.output.global_scope}
            real_tensor = eval(vt.source.name(), scope)
            return real_tensor
        if isinstance(vt, ConstantVariable):
            return vt.value

        unimplemented(f"Sets with {type(vt)} NYI")

    def _add(self, tx, item):
        if isinstance(item, (list, set)):
            for i in item:
                self._add(tx, i)
            return self.items

        ev = self._get_underlying_value(tx, item)
        if ev not in self._underlying_items:
            self._underlying_items.add(ev)
            self.items.append(item)
        return self.items

    def call_method(
        self,
        tx,
        name,
        args: List[VariableTracker],
        kwargs: Dict[str, VariableTracker],
    ) -> "VariableTracker":
        options = VariableTracker.propagate(self, args, kwargs.values())
        # Somewhat duplicative of CommonListMethodsVariable - but better than to violate substitution
        # principles and end up with things like direct item access attempts on a set, or
        # getitem sources.
        if name == "add" and args and self.mutable_local:
            assert not kwargs
            item = args[0]
            result = SetVariable(
                tx,
                self._add(tx, item),
                mutable_local=self.mutable_local,
                regen_guards=False,
                **options,
            )
            tx.replace_all(self, result)
            return ConstantVariable(None)
        elif name == "pop" and self.mutable_local:
            assert not kwargs
            assert not args
            items = list(self.items)
            result = items.pop()
            tx.replace_all(
                self,
                SetVariable(tx, items, regen_guards=False, **options),
            )
            return result
        elif name == "__len__":
            return ConstantVariable(len(self.items))
        else:
            return super().call_method(tx, name, args, kwargs)

    def getitem_const(self, arg: VariableTracker):
        raise RuntimeError("Illegal to getitem on a set")
=======
def _listvariable_flatten(d: ListVariable) -> Tuple[List[Any], pytree.Context]:
    return d.items, None


def _listvariable_unflatten(values: List[Any], context: pytree.Context) -> ListVariable:
    assert all(isinstance(x, VariableTracker) for x in values)

    # Guard propagation happens in the BaseListVariable constructor
    return ListVariable(values, mutable_local=MutableLocal())


def _register_dynamo_list_to_tree_spec():
    pytree._register_pytree_node(
        ListVariable,
        _listvariable_flatten,
        _listvariable_unflatten,
        pytree._list_to_str,
        pytree._maybe_str_to_list,
    )


def _tuplevariable_flatten(d: TupleVariable) -> Tuple[List[Any], pytree.Context]:
    return d.items, None


def _tuplevariable_unflatten(
    values: List[Any], context: pytree.Context
) -> TupleVariable:
    assert all(isinstance(x, VariableTracker) for x in values)

    # Guard propagation happens in the BaseListVariable constructor
    return TupleVariable(values)


def _register_dynamo_tuple_to_tree_spec():
    pytree._register_pytree_node(
        TupleVariable,
        _tuplevariable_flatten,
        _tuplevariable_unflatten,
        pytree._tuple_to_str,
        pytree._maybe_str_to_tuple,
    )
>>>>>>> ac539dd0
<|MERGE_RESOLUTION|>--- conflicted
+++ resolved
@@ -1,5 +1,6 @@
 import builtins
 import collections
+import dataclasses
 import functools
 import inspect
 import operator
@@ -12,6 +13,7 @@
 from .. import variables
 from ..bytecode_transformation import create_call_function, create_instruction
 from ..exc import unimplemented
+from ..guards import make_dupe_guard
 from ..source import GetItemSource
 from ..utils import check_constant_args, namedtuple_fields
 from .base import MutableLocal, VariableTracker
@@ -683,8 +685,67 @@
     pass
 
 
-<<<<<<< HEAD
+def _listvariable_flatten(d: ListVariable) -> Tuple[List[Any], pytree.Context]:
+    return d.items, None
+
+
+def _listvariable_unflatten(values: List[Any], context: pytree.Context) -> ListVariable:
+    assert all(isinstance(x, VariableTracker) for x in values)
+
+    # Guard propagation happens in the BaseListVariable constructor
+    return ListVariable(values, mutable_local=MutableLocal())
+
+
+def _register_dynamo_list_to_tree_spec():
+    pytree._register_pytree_node(
+        ListVariable,
+        _listvariable_flatten,
+        _listvariable_unflatten,
+        pytree._list_to_str,
+        pytree._maybe_str_to_list,
+    )
+
+
+def _tuplevariable_flatten(d: TupleVariable) -> Tuple[List[Any], pytree.Context]:
+    return d.items, None
+
+
+def _tuplevariable_unflatten(
+    values: List[Any], context: pytree.Context
+) -> TupleVariable:
+    assert all(isinstance(x, VariableTracker) for x in values)
+
+    # Guard propagation happens in the BaseListVariable constructor
+    return TupleVariable(values)
+
+
+def _register_dynamo_tuple_to_tree_spec():
+    pytree._register_pytree_node(
+        TupleVariable,
+        _tuplevariable_flatten,
+        _tuplevariable_unflatten,
+        pytree._tuple_to_str,
+        pytree._maybe_str_to_tuple,
+    )
+
+
 class SetVariable(VariableTracker):
+    @dataclasses.dataclass
+    class SetElement:
+        vt: VariableTracker
+        underlying_value: Any
+
+        def __hash__(self) -> int:
+            return hash(self.underlying_value)
+
+        def __eq__(self, other: Any) -> bool:
+            if not isinstance(other, SetVariable.SetElement):
+                return False
+            if isinstance(self.vt, variables.TensorVariable):
+                return self.underlying_value is other.underlying_value
+            else:
+                return self.underlying_value == other.underlying_value
+
     def __init__(
         self,
         tx,
@@ -727,7 +788,7 @@
         return [create_instruction("BUILD_SET", arg=len(self.items))]
 
     # Note - this is only used for producing a set
-    def _get_underlying_value(self, tx, vt):
+    def _as_set_element(self, tx, vt):
         from .base import VariableTracker
         from .tensor import TensorVariable
 
@@ -738,9 +799,12 @@
                 unimplemented("Sets with non input tensors NYI")
             scope = {"L": tx.output.local_scope, "G": tx.output.global_scope}
             real_tensor = eval(vt.source.name(), scope)
-            return real_tensor
+            # This is unfortunate. I would much rather store a proxy.
+            # However, we cannot, because this would cause us to invoke operations (like
+            # a __bool__ when checking set membership) on the proxy, which we want to avoid.
+            return SetVariable.SetElement(vt, real_tensor)
         if isinstance(vt, ConstantVariable):
-            return vt.value
+            return SetVariable.SetElement(vt, vt.value)
 
         unimplemented(f"Sets with {type(vt)} NYI")
 
@@ -750,10 +814,19 @@
                 self._add(tx, i)
             return self.items
 
-        ev = self._get_underlying_value(tx, item)
-        if ev not in self._underlying_items:
-            self._underlying_items.add(ev)
-            self.items.append(item)
+        set_element = self._as_set_element(tx, item)
+        if set_element not in self._underlying_items:
+            # A miss here means we have a new object to register
+            self._underlying_items.add(set_element)
+            self.items.append(set_element.vt)
+        else:
+            # A collision here means we have to create dupe guards to preserve the
+            # relationship
+            for e in self._underlying_items:
+                if hash(set_element) == hash(e):
+                    alias_guard = make_dupe_guard(set_element.vt.source, e.vt.source)
+                    if alias_guard:
+                        e.vt.add_guards({e.vt.source.make_guard(alias_guard)})
         return self.items
 
     def call_method(
@@ -795,48 +868,4 @@
             return super().call_method(tx, name, args, kwargs)
 
     def getitem_const(self, arg: VariableTracker):
-        raise RuntimeError("Illegal to getitem on a set")
-=======
-def _listvariable_flatten(d: ListVariable) -> Tuple[List[Any], pytree.Context]:
-    return d.items, None
-
-
-def _listvariable_unflatten(values: List[Any], context: pytree.Context) -> ListVariable:
-    assert all(isinstance(x, VariableTracker) for x in values)
-
-    # Guard propagation happens in the BaseListVariable constructor
-    return ListVariable(values, mutable_local=MutableLocal())
-
-
-def _register_dynamo_list_to_tree_spec():
-    pytree._register_pytree_node(
-        ListVariable,
-        _listvariable_flatten,
-        _listvariable_unflatten,
-        pytree._list_to_str,
-        pytree._maybe_str_to_list,
-    )
-
-
-def _tuplevariable_flatten(d: TupleVariable) -> Tuple[List[Any], pytree.Context]:
-    return d.items, None
-
-
-def _tuplevariable_unflatten(
-    values: List[Any], context: pytree.Context
-) -> TupleVariable:
-    assert all(isinstance(x, VariableTracker) for x in values)
-
-    # Guard propagation happens in the BaseListVariable constructor
-    return TupleVariable(values)
-
-
-def _register_dynamo_tuple_to_tree_spec():
-    pytree._register_pytree_node(
-        TupleVariable,
-        _tuplevariable_flatten,
-        _tuplevariable_unflatten,
-        pytree._tuple_to_str,
-        pytree._maybe_str_to_tuple,
-    )
->>>>>>> ac539dd0
+        raise RuntimeError("Illegal to getitem on a set")