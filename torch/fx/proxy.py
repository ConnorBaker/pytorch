--- conflicted
+++ resolved
@@ -138,11 +138,7 @@
                 node.stack_trace = stack_trace
             # Explicitly set the stack_trace, nn_module_stack and source_fn on the node.meta
             # If other meta fields are needed, they can be added here
-<<<<<<< HEAD
-            copy_meta_fields = ["nn_module_stack", "source_fn", "original_aten", "seq_id"]
-=======
-            copy_meta_fields = ["nn_module_stack", "source_fn", "original_aten", "recompute"]
->>>>>>> f5f020ad
+            copy_meta_fields = ["nn_module_stack", "source_fn", "original_aten", "recompute", "seq_id"]
             for field in copy_meta_fields:
                 if field in current_meta:
                     node.meta[field] = current_meta[field]
