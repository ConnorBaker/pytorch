--- conflicted
+++ resolved
@@ -6967,7 +6967,31 @@
             same(fn(x), opt_fn(x))
             assert metrics.generated_cpp_vec_kernel_count == 0
 
-<<<<<<< HEAD
+        def test_invalid_index_of_empty_tensor(self):
+            def fn(a):
+                b = a[[0]]
+                return b
+
+            a = torch.tensor([])
+            with self.assertRaises(RuntimeError):
+                torch.compile(fn)(a)
+
+        def test_ir_node_str(self):
+            @torch.compile
+            def fn(x: torch.Tensor) -> torch.Tensor:
+                return x.sin(), torch.nn.Softmax(dim=1)(x.cos())
+
+            def run_node_alt(*args, **kwargs):
+                rv = run_node(*args, **kwargs)
+                strings.append(str(rv))
+                return rv
+
+            strings = []
+            run_node = GraphLowering.run_node
+            with patch.object(GraphLowering, "run_node", run_node_alt):
+                fn(torch.randn([8, 128]))
+            self.assertGreater(len(strings), 3)
+
         def test_inplace_unsqueeze(self):
             @torch._dynamo.optimize("inductor")
             def fn(a):
@@ -7036,32 +7060,6 @@
                     fn(*args)
                 assert args[0].shape == (1, 1, 1, 1, 12, 11, 3)
                 assert args[0].stride() == (396, 396, 396, 396, 33, 3, 1)
-=======
-        def test_invalid_index_of_empty_tensor(self):
-            def fn(a):
-                b = a[[0]]
-                return b
-
-            a = torch.tensor([])
-            with self.assertRaises(RuntimeError):
-                torch.compile(fn)(a)
-
-        def test_ir_node_str(self):
-            @torch.compile
-            def fn(x: torch.Tensor) -> torch.Tensor:
-                return x.sin(), torch.nn.Softmax(dim=1)(x.cos())
-
-            def run_node_alt(*args, **kwargs):
-                rv = run_node(*args, **kwargs)
-                strings.append(str(rv))
-                return rv
-
-            strings = []
-            run_node = GraphLowering.run_node
-            with patch.object(GraphLowering, "run_node", run_node_alt):
-                fn(torch.randn([8, 128]))
-            self.assertGreater(len(strings), 3)
->>>>>>> 9baabbfa
 
 
 if HAS_CUDA and not TEST_WITH_ASAN:
