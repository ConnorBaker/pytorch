--- conflicted
+++ resolved
@@ -3283,7 +3283,60 @@
   compareResults(expected, actual);
 }
 
-<<<<<<< HEAD
+TEST(StaticRuntime, SingleBlockIfReturnList) {
+  const auto src = R"JIT(
+    def forward(self, a, b, cond: bool):
+        lst = []
+        if cond:
+            lst.append(a + b)
+        return lst
+  )JIT";
+  std::vector<IValue> args1{at::randn({1}), at::randn({1}), true};
+  std::vector<IValue> args2{at::randn({42, 42}), at::randn({42, 42}), false};
+  testStaticRuntime(src, args1, args2);
+}
+
+TEST(StaticRuntime, NestedBlockIfReturnList) {
+  const auto src = R"JIT(
+    def forward(self, a, b, cond1: bool, cond2: bool):
+        if cond1:
+            lst = []
+            if cond2:
+                lst.append(a + b)
+            lst.append(a * b)
+            return lst
+        return []
+  )JIT";
+  std::vector<IValue> args1{at::randn({1}), at::randn({1}), true, true};
+  std::vector<IValue> args2{
+      at::randn({42, 42}), at::randn({42, 42}), true, false};
+  testStaticRuntime(src, args1, args2);
+}
+
+TEST(StaticRuntime, QuantizedLinearDynamicFp16ReluFusion) {
+  const auto src = R"IR(
+    graph(%input: Tensor, %weights: Tensor):
+        %bias: None = prim::Constant()
+        %packed_params = quantized::linear_prepack_fp16(%weights, %bias)
+        %x = quantized::linear_dynamic_fp16(%input, %packed_params)
+        %y = aten::relu(%x)
+        %ret = aten::clone(%y, %bias)
+        return (%ret)
+  )IR";
+  at::Tensor weight = torch::randn({3, 2}, torch::kFloat);
+  at::Tensor input = torch::randn({3, 2}, torch::kFloat);
+
+  at::Tensor weight_2 = torch::randn({4, 3}, torch::kFloat);
+  at::Tensor input_2 = torch::randn({5, 3}, torch::kFloat);
+
+  testStaticRuntime(src, {input, weight}, {input_2, weight_2});
+
+  auto graph = getGraphFromIR(src);
+  QuantizedLinearReluFusion(graph);
+  EXPECT_FALSE(hasNodeWithKind(graph, "quantized::linear_dynamic_fp16"));
+  EXPECT_TRUE(hasNodeWithKind(graph, "quantized::linear_relu_dynamic_fp16"));
+}
+
 namespace {
 void testClone(MemoryPlannerAlgorithm algorithm) {
   auto mod = getDeepAndWideSciptModel();
@@ -3311,58 +3364,4 @@
 
 TEST(StaticRuntime, CloneWithPrecomputedOffsets) {
   testClone(MemoryPlannerAlgorithm::kPrecomputedOffsets);
-=======
-TEST(StaticRuntime, SingleBlockIfReturnList) {
-  const auto src = R"JIT(
-    def forward(self, a, b, cond: bool):
-        lst = []
-        if cond:
-            lst.append(a + b)
-        return lst
-  )JIT";
-  std::vector<IValue> args1{at::randn({1}), at::randn({1}), true};
-  std::vector<IValue> args2{at::randn({42, 42}), at::randn({42, 42}), false};
-  testStaticRuntime(src, args1, args2);
-}
-
-TEST(StaticRuntime, NestedBlockIfReturnList) {
-  const auto src = R"JIT(
-    def forward(self, a, b, cond1: bool, cond2: bool):
-        if cond1:
-            lst = []
-            if cond2:
-                lst.append(a + b)
-            lst.append(a * b)
-            return lst
-        return []
-  )JIT";
-  std::vector<IValue> args1{at::randn({1}), at::randn({1}), true, true};
-  std::vector<IValue> args2{
-      at::randn({42, 42}), at::randn({42, 42}), true, false};
-  testStaticRuntime(src, args1, args2);
-}
-
-TEST(StaticRuntime, QuantizedLinearDynamicFp16ReluFusion) {
-  const auto src = R"IR(
-    graph(%input: Tensor, %weights: Tensor):
-        %bias: None = prim::Constant()
-        %packed_params = quantized::linear_prepack_fp16(%weights, %bias)
-        %x = quantized::linear_dynamic_fp16(%input, %packed_params)
-        %y = aten::relu(%x)
-        %ret = aten::clone(%y, %bias)
-        return (%ret)
-  )IR";
-  at::Tensor weight = torch::randn({3, 2}, torch::kFloat);
-  at::Tensor input = torch::randn({3, 2}, torch::kFloat);
-
-  at::Tensor weight_2 = torch::randn({4, 3}, torch::kFloat);
-  at::Tensor input_2 = torch::randn({5, 3}, torch::kFloat);
-
-  testStaticRuntime(src, {input, weight}, {input_2, weight_2});
-
-  auto graph = getGraphFromIR(src);
-  QuantizedLinearReluFusion(graph);
-  EXPECT_FALSE(hasNodeWithKind(graph, "quantized::linear_dynamic_fp16"));
-  EXPECT_TRUE(hasNodeWithKind(graph, "quantized::linear_relu_dynamic_fp16"));
->>>>>>> 0c9ca375
 }